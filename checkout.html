<!DOCTYPE html>
<html lang="en">
<head>
    <meta charset="UTF-8">
    <meta name="viewport" content="width=device-width, initial-scale=1.0">
    <title>OLYS HAIR - Secure Checkout</title>
    <link rel="stylesheet" href="https://cdnjs.cloudflare.com/ajax/libs/font-awesome/6.4.0/css/all.min.css">
    <link href="https://fonts.googleapis.com/css2?family=Playfair+Display:wght@400;500;600;700&family=Montserrat:wght@300;400;500;600&display=swap" rel="stylesheet">
    <style>
        * {
            margin: 0;
            padding: 0;
            box-sizing: border-box;
        }
        
        :root {
            --cream: #392625;
            --white: #ffffff;
            --dark-gray: #1e1e1e;
            --light-bg: #f8f5f2;
            --text-dark: #1e1e1e;
            --text-light: #ffffff;
            --card-bg: #ffffff;
            --shadow: 0 5px 15px rgba(0, 0, 0, 0.05);
            --success: #10b981;
            --warning: #f59e0b;
            --error: #ef4444;
        }
        
        .dark-mode {
            --cream: #c8b4a8;
            --white: #1e1e1e;
            --dark-gray: #f8f5f2;
            --light-bg: #2d2d2d;
            --text-dark: #f8f5f2;
            --text-light: #1e1e1e;
            --card-bg: #181212;
            --shadow: 0 5px 15px rgba(182, 131, 131, 0.2);
        }
        
        body {
            font-family: 'Montserrat', sans-serif;
            background-color: var(--white);
            color: var(--text-dark);
            overflow-x: hidden;
            line-height: 1.6;
            transition: background-color 0.3s ease, color 0.3s ease;
        }
        
        h1, h2, h3, h4 {
            font-family: 'Playfair Display', serif;
            font-weight: 600;
            color: var(--cream);
        }
        
        /* Header Styles */
        header {
            display: flex;
            justify-content: space-between;
            align-items: center;
            padding: 20px 40px;
            background-color: var(--white);
            position: fixed;
            width: 100%;
            top: 0;
            z-index: 1000;
            transition: all 0.3s ease;
            box-shadow: var(--shadow);
        }
        
        .logo-container {
            display: flex;
            justify-content: center;
            align-items: center;
            width: 180px;
            height: 80px;
            background-color: var(--white);
            border-radius: 10px;
            box-shadow: var(--shadow);
            overflow: hidden;
        }
        
        .logo-img-light {
            max-width: 120px;
            max-height: 50px;
            display: block;
            margin: 0 auto;
            object-fit: contain;
        }
        
        .logo-img-dark {
            max-width: 120px;
            max-height: 50px;
            display: none;
            margin: 0 auto;
            object-fit: contain;
            background: transparent;
        }
        
        .dark-mode .logo-img-light {
            display: none;
        }
        
        .dark-mode .logo-img-dark {
            display: block;
        }
        
        .nav-links {
            display: flex;
            gap: 30px;
        }
        
        .nav-links a {
            text-decoration: none;
            color: var(--text-dark);
            font-weight: 500;
            transition: color 0.3s ease;
        }
        
        .nav-links a:hover {
            color: var(--cream);
        }
        
        .header-icons {
            display: flex;
            gap: 20px;
            align-items: center;
        }
        
        .header-icons i {
            font-size: 20px;
            color: var(--cream);
            cursor: pointer;
        }
        
        /* Dark/Light Mode Toggle */
        .mode-toggle {
            position: relative;
            width: 60px;
            height: 30px;
            background-color: var(--light-bg);
            border-radius: 15px;
            cursor: pointer;
            display: flex;
            align-items: center;
            padding: 0 5px;
            transition: background-color 0.3s ease;
        }
        
        .toggle-circle {
            position: absolute;
            width: 22px;
            height: 22px;
            background-color: var(--cream);
            border-radius: 50%;
            transition: all 0.3s ease;
            left: 4px;
        }
        
        .dark-mode .toggle-circle {
            left: 34px;
        }
        
        .mode-toggle i {
            font-size: 14px;
            z-index: 2;
        }
        
        .fa-sun {
            color: var(--cream);
            margin-right: auto;
        }
        
        .fa-moon {
            color: var(--cream);
            margin-left: auto;
        }
        
        /* Checkout Container */
        .checkout-container {
            max-width: 1200px;
            margin: 140px auto 40px;
            padding: 0 20px;
            display: grid;
            grid-template-columns: 1fr 400px;
            gap: 40px;
        }
        
        /* Checkout Steps */
        .checkout-steps {
            display: flex;
            justify-content: space-between;
            margin-bottom: 30px;
            position: relative;
        }
        
        .checkout-steps::before {
            content: '';
            position: absolute;
            top: 20px;
            left: 0;
            right: 0;
            height: 2px;
            background-color: var(--light-bg);
            z-index: 1;
        }
        
        .step {
            display: flex;
            flex-direction: column;
            align-items: center;
            position: relative;
            z-index: 2;
        }
        
        .step-circle {
            width: 40px;
            height: 40px;
            border-radius: 50%;
            background-color: var(--light-bg);
            display: flex;
            align-items: center;
            justify-content: center;
            margin-bottom: 10px;
            font-weight: 600;
            transition: all 0.3s ease;
        }
        
        .step.active .step-circle {
            background-color: var(--cream);
            color: var(--white);
        }
        
        .step.completed .step-circle {
            background-color: var(--success);
            color: var(--white);
        }
        
        .step-label {
            font-size: 14px;
            font-weight: 500;
        }
        
        /* Checkout Sections */
        .checkout-section {
            background-color: var(--card-bg);
            border-radius: 10px;
            padding: 30px;
            margin-bottom: 30px;
            box-shadow: var(--shadow);
        }
        
        .section-title {
            margin-bottom: 20px;
            padding-bottom: 15px;
            border-bottom: 1px solid var(--light-bg);
        }
        
        /* Form Styles */
        .form-group {
            margin-bottom: 20px;
        }
        
        .form-group label {
            display: block;
            margin-bottom: 8px;
            font-weight: 500;
            color: var(--cream);
        }
        
        .form-control {
            width: 100%;
            padding: 12px 15px;
            border: 1px solid var(--light-bg);
            border-radius: 8px;
            background-color: var(--card-bg);
            color: var(--text-dark);
            font-family: 'Montserrat', sans-serif;
            transition: border-color 0.3s;
        }
        
        .form-control:focus {
            outline: none;
            border-color: var(--cream);
        }
        
        .form-control.error {
            border-color: var(--error);
        }
        
        .form-control.success {
            border-color: var(--success);
        }
        
        .form-row {
            display: grid;
            grid-template-columns: 1fr 1fr;
            gap: 15px;
        }
        
        /* Payment Methods */
        .payment-methods {
            display: grid;
            grid-template-columns: repeat(2, 1fr);
            gap: 15px;
            margin-top: 20px;
        }
        
        .payment-method {
            border: 1px solid var(--light-bg);
            border-radius: 8px;
            padding: 15px;
            text-align: center;
            cursor: pointer;
            transition: all 0.3s ease;
        }
        
        .payment-method:hover, .payment-method.active {
            border-color: var(--cream);
            background-color: var(--light-bg);
        }
        
        .payment-method i {
            font-size: 24px;
            margin-bottom: 10px;
            color: var(--cream);
        }
        
        /* Stripe Card Element */
        #card-element {
            padding: 12px 15px;
            border: 1px solid var(--light-bg);
            border-radius: 8px;
            background-color: var(--card-bg);
        }
        
        #card-errors {
            color: var(--error);
            margin-top: 8px;
            font-size: 14px;
        }
        
        /* Payment Method Specific Containers */
        .payment-form-container {
            margin-top: 20px;
        }
        
        #paypal-button-container, #apple-pay-button {
            margin-top: 15px;
            min-height: 50px;
        }
        
        /* Order Summary */
        .order-summary {
            background-color: var(--card-bg);
            border-radius: 10px;
            padding: 30px;
            box-shadow: var(--shadow);
            position: sticky;
            top: 140px;
            height: fit-content;
        }
        
        .order-items {
            margin-bottom: 20px;
        }
        
        .order-item {
            display: flex;
            margin-bottom: 15px;
            padding-bottom: 15px;
            border-bottom: 1px solid var(--light-bg);
        }
        
        .order-item-image {
            width: 80px;
            height: 80px;
            border-radius: 8px;
            overflow: hidden;
            margin-right: 15px;
        }
        
        .order-item-image img {
            width: 100%;
            height: 100%;
            object-fit: cover;
        }
        
        .order-item-details {
            flex: 1;
        }
        
        .order-item-details h4 {
            margin-bottom: 5px;
        }
        
        .item-sku {
            font-size: 12px;
            color: #666;
            margin: 2px 0;
        }
        
        .order-item-price {
            color: var(--cream);
            font-weight: 600;
        }
        
        .item-total {
            font-weight: 600;
        }
        
        .order-totals {
            margin-top: 20px;
            padding-top: 20px;
            border-top: 1px solid var(--light-bg);
        }
        
        .total-row {
            display: flex;
            justify-content: space-between;
            margin-bottom: 10px;
        }
        
        .total-final {
            font-size: 1.2rem;
            font-weight: 600;
            margin-top: 10px;
            padding-top: 10px;
            border-top: 1px solid var(--light-bg);
        }
        
        /* Promo Code */
        .promo-code {
            display: flex;
            margin-top: 20px;
        }
        
        .promo-input {
            flex: 1;
            border-radius: 8px 0 0 8px;
        }
        
        .promo-btn {
            background-color: var(--cream);
            color: var(--white);
            border: none;
            border-radius: 0 8px 8px 0;
            padding: 0 20px;
            cursor: pointer;
            transition: background-color 0.3s;
        }
        
        .promo-btn:hover {
            background-color: var(--dark-gray);
        }
        
        .promo-success {
            color: var(--success);
            font-size: 14px;
            margin-top: 5px;
        }
        
        /* Checkout Button */
        .checkout-btn {
            width: 100%;
            padding: 15px;
            background-color: var(--cream);
            color: var(--white);
            border: none;
            border-radius: 8px;
            font-size: 1.1rem;
            font-weight: 600;
            cursor: pointer;
            transition: background-color 0.3s;
            margin-top: 20px;
            display: flex;
            justify-content: center;
            align-items: center;
            gap: 10px;
        }
        
        .checkout-btn:hover {
            background-color: var(--dark-gray);
        }
        
        .checkout-btn:disabled {
            background-color: #cccccc;
            cursor: not-allowed;
        }
        
        /* Security Badges */
        .security-badges {
            display: flex;
            justify-content: center;
            gap: 20px;
            margin-top: 20px;
        }
        
        .security-badge {
            font-size: 12px;
            color: #666;
            display: flex;
            align-items: center;
            gap: 5px;
        }
        
        /* Floating Bubbles */
        .floating-bubbles {
            position: fixed;
            right: 30px;
            bottom: 30px;
            display: flex;
            flex-direction: column;
            gap: 15px;
            z-index: 1200;
        }
        
        .bubble-btn {
            width: 60px;
            height: 60px;
            border-radius: 50%;
            background-color: var(--cream);
            color: var(--white);
            display: flex;
            justify-content: center;
            align-items: center;
            font-size: 22px;
            box-shadow: var(--shadow);
            cursor: pointer;
            transition: all 0.3s ease;
            position: relative;
        }
        
        .bubble-btn span {
            display: none;
            position: absolute;
            right: 70px;
            background: var(--dark-gray);
            color: var(--white);
            padding: 5px 12px;
            border-radius: 6px;
            font-size: 14px;
            white-space: nowrap;
        }
        
        .bubble-btn:hover {
            background-color: var(--dark-gray);
            transform: scale(1.1);
        }
        
        .bubble-btn:hover span {
            display: block;
        }
        
        /* Receipt Modal */
        .receipt-modal {
            position: fixed;
            top: 0;
            left: 0;
            right: 0;
            bottom: 0;
            background-color: rgba(0, 0, 0, 0.7);
            display: flex;
            justify-content: center;
            align-items: center;
            z-index: 2000;
            opacity: 0;
            visibility: hidden;
            transition: all 0.3s ease;
        }
        
        .receipt-modal.active {
            opacity: 1;
            visibility: visible;
        }
        
        .receipt-content {
            background-color: var(--card-bg);
            border-radius: 10px;
            width: 90%;
            max-width: 600px;
            max-height: 90vh;
            overflow-y: auto;
            padding: 30px;
            box-shadow: var(--shadow);
            position: relative;
        }
        
        .receipt-close {
            position: absolute;
            top: 15px;
            right: 15px;
            width: 30px;
            height: 30px;
            border-radius: 50%;
            background-color: var(--cream);
            color: var(--white);
            display: flex;
            justify-content: center;
            align-items: center;
            cursor: pointer;
            z-index: 10;
        }
        
        .receipt-header {
            text-align: center;
            margin-bottom: 30px;
            padding-bottom: 20px;
            border-bottom: 1px solid var(--light-bg);
        }
        
        .receipt-details {
            margin-bottom: 20px;
        }
        
        .receipt-row {
            display: flex;
            justify-content: space-between;
            margin-bottom: 10px;
        }
        
        .receipt-total {
            font-size: 1.2rem;
            font-weight: 600;
            margin-top: 10px;
            padding-top: 10px;
            border-top: 1px solid var(--light-bg);
        }
        
        .receipt-actions {
            display: flex;
            gap: 10px;
            margin-top: 30px;
        }
        
        .receipt-btn {
            flex: 1;
            padding: 12px;
            border: none;
            border-radius: 5px;
            cursor: pointer;
            font-weight: 500;
            transition: background-color 0.3s;
        }
        
        .receipt-print {
            background-color: var(--cream);
            color: var(--white);
        }
        
        .receipt-print:hover {
            background-color: var(--dark-gray);
        }
        
        .receipt-close-btn {
            background-color: var(--light-bg);
            color: var(--text-dark);
        }
        
        .receipt-close-btn:hover {
            background-color: #e0e0e0;
        }
        
        /* Notification System */
        .notification {
            position: fixed;
            top: 100px;
            right: 20px;
            padding: 15px 20px;
            border-radius: 8px;
            color: white;
            font-weight: 500;
            z-index: 1500;
            transform: translateX(120%);
            transition: transform 0.3s ease;
            max-width: 350px;
            box-shadow: 0 4px 12px rgba(0, 0, 0, 0.15);
            display: flex;
            align-items: center;
            gap: 10px;
        }
        
        .notification.show {
            transform: translateX(0);
        }
        
        .notification.success {
            background-color: var(--success);
        }
        
        .notification.error {
            background-color: var(--error);
        }
        
        .notification.warning {
            background-color: var(--warning);
        }
        
        /* Loading Overlay */
        .loading-overlay {
            position: fixed;
            top: 0;
            left: 0;
            right: 0;
            bottom: 0;
            background-color: rgba(0, 0, 0, 0.7);
            display: flex;
            justify-content: center;
            align-items: center;
            z-index: 1900;
            opacity: 0;
            visibility: hidden;
            transition: all 0.3s ease;
        }
        
        .loading-overlay.active {
            opacity: 1;
            visibility: visible;
        }
        
        .loading-spinner {
            width: 60px;
            height: 60px;
            border: 5px solid rgba(255, 255, 255, 0.3);
            border-radius: 50%;
            border-top-color: var(--cream);
            animation: spin 1s ease-in-out infinite;
        }
        
        @keyframes spin {
            to { transform: rotate(360deg); }
        }
        
        /* Enhanced Styles */
        .empty-cart-message {
            text-align: center;
            padding: 40px 20px;
            color: var(--text-dark);
        }
        
        .empty-cart-message i {
            font-size: 48px;
            color: var(--cream);
            margin-bottom: 20px;
        }
        
        .btn-primary {
            background-color: var(--cream);
            color: var(--white);
            padding: 12px 24px;
            border: none;
            border-radius: 8px;
            cursor: pointer;
            text-decoration: none;
            display: inline-block;
            margin-top: 15px;
        }
        
        .field-error {
            color: var(--error);
            font-size: 12px;
            margin-top: 5px;
            display: block;
        }
        
        .loading {
            opacity: 0.7;
            pointer-events: none;
        }
        
        /* Responsive Design */
        @media (max-width: 1024px) {
            .checkout-container {
                grid-template-columns: 1fr;
            }
            
            .order-summary {
                position: static;
                margin-top: 30px;
            }
        }
        
        @media (max-width: 768px) {
            header {
                padding: 15px 20px;
            }
            
            .checkout-container {
                margin-top: 120px;
                padding: 0 15px;
            }
            
            .checkout-steps {
                flex-wrap: wrap;
                gap: 15px;
            }
            
            .step {
                flex: 1;
                min-width: 100px;
            }
            
            .form-row {
                grid-template-columns: 1fr;
            }
            
            .payment-methods {
                grid-template-columns: 1fr;
            }
            
            .floating-bubbles {
                bottom: 80px;
            }
            
            .bubble-btn span {
                right: 65px;
                bottom: 0;
            }
        }
        
        @media (max-width: 480px) {
            .checkout-section {
                padding: 20px 15px;
            }
            
            .order-summary {
                padding: 20px 15px;
            }
        }
    </style>
</head>
<body>
    <!-- Header -->
    <header>
        <div class="logo-container">
            <span>
                <img src="images/Logo Version Transparente-01.png" alt="OLYS HAIR Logo" class="logo-img-light" />
                <img src="images/logo-bright.png" alt="OLYS HAIR Logo Bright" class="logo-img-dark" />
            </span>
        </div>
        <div class="nav-links">
            <a href="shop.html">Shop</a>
            <a href="contact.html">Contact</a>
        </div>
        <div class="header-icons">
            <i class="fas fa-search"></i>
            <div class="cart-bubble">
                <i class="fas fa-shopping-bag"></i>
                <span class="cart-count"></span>
            </div>
            <i class="fas fa-user"></i>
            <div class="mode-toggle">
                <i class="fas fa-sun"></i>
                <i class="fas fa-moon"></i>
                <div class="toggle-circle"></div>
            </div>
        </div>
    </header>

    <!-- Checkout Container -->
    <div class="checkout-container">
        <!-- Checkout Form -->
        <div class="checkout-form">
            <!-- Checkout Steps -->
            <div class="checkout-steps">
                <div class="step active">
                    <div class="step-circle">1</div>
                    <div class="step-label">Shipping</div>
                </div>
                <div class="step">
                    <div class="step-circle">2</div>
                    <div class="step-label">Payment</div>
                </div>
                <div class="step">
                    <div class="step-circle">3</div>
                    <div class="step-label">Confirmation</div>
                </div>
            </div>

            <!-- Shipping Information -->
            <div class="checkout-section">
                <h2 class="section-title">Shipping Information</h2>
                
                <div class="form-group">
                    <label for="email">Email Address</label>
                    <input type="email" id="email" class="form-control" placeholder="your@email.com" required>
                    <div class="field-error" id="email-error"></div>
                </div>
                
                <div class="form-row">
                    <div class="form-group">
                        <label for="firstName">First Name</label>
                        <input type="text" id="firstName" class="form-control" placeholder="First Name" required>
                        <div class="field-error" id="firstName-error"></div>
                    </div>
                    <div class="form-group">
                        <label for="lastName">Last Name</label>
                        <input type="text" id="lastName" class="form-control" placeholder="Last Name" required>
                        <div class="field-error" id="lastName-error"></div>
                    </div>
                </div>
                
                <div class="form-group">
                    <label for="address">Address</label>
                    <input type="text" id="address" class="form-control" placeholder="Street Address" required>
                    <div class="field-error" id="address-error"></div>
                </div>
                
                <div class="form-row">
                    <div class="form-group">
                        <label for="city">City</label>
                        <input type="text" id="city" class="form-control" placeholder="City" required>
                        <div class="field-error" id="city-error"></div>
                    </div>
                    <div class="form-group">
                        <label for="zipCode">ZIP/Postal Code</label>
                        <input type="text" id="zipCode" class="form-control" placeholder="ZIP Code" required>
                        <div class="field-error" id="zipCode-error"></div>
                    </div>
                </div>
                
                <div class="form-row">
                    <div class="form-group">
                        <label for="country">Country</label>
                        <select id="country" class="form-control" required>
                            <option value="">Select Country</option>
                            <option value="us">United States</option>
                            <option value="uk">United Kingdom</option>
                            <option value="fr">France</option>
                            <option value="de">Germany</option>
                            <option value="ch">Switzerland</option>
                        </select>
                        <div class="field-error" id="country-error"></div>
                    </div>
                    <div class="form-group">
                        <label for="phone">Phone Number</label>
                        <input type="tel" id="phone" class="form-control" placeholder="Phone Number" required>
                        <div class="field-error" id="phone-error"></div>
                    </div>
                </div>
                
                <div class="form-group">
                    <label>
                        <input type="checkbox" id="saveAddress">
                        Save this address for future orders
                    </label>
                </div>
            </div>

            <!-- Shipping Method -->
            <div class="checkout-section">
                <h2 class="section-title">Shipping Method</h2>
                
                <div class="form-group">
                    <label>
                        <input type="radio" name="shipping" value="standard" checked>
                        Standard Shipping (5-7 business days) - $9.99
                    </label>
                </div>
                
                <div class="form-group">
                    <label>
                        <input type="radio" name="shipping" value="express">
                        Express Shipping (2-3 business days) - $19.99
                    </label>
                </div>
                
                <div class="form-group">
                    <label>
                        <input type="radio" name="shipping" value="overnight">
                        Overnight Shipping (1 business day) - $29.99
                    </label>
                </div>
            </div>

            <!-- Payment Method -->
            <div class="checkout-section">
                <h2 class="section-title">Payment Method</h2>
                
                <div class="payment-methods">
                    <div class="payment-method active" data-method="credit-card">
                        <i class="fab fa-cc-visa"></i>
                        <div>Credit Card</div>
                    </div>
                    <div class="payment-method" data-method="paypal">
                        <i class="fab fa-paypal"></i>
                        <div>PayPal</div>
                    </div>
                    <div class="payment-method" data-method="apple-pay">
                        <i class="fab fa-apple-pay"></i>
                        <div>Apple Pay</div>
                    </div>
                    <div class="payment-method" data-method="klarna">
                        <i class="fas fa-credit-card"></i>
                        <div>Klarna</div>
                    </div>
                </div>
                
                <!-- Credit Card Form (Stripe) -->
                <div class="payment-form-container" id="credit-card-form">
                    <div class="form-group">
                        <label for="cardName">Name on Card</label>
                        <input type="text" id="cardName" class="form-control" placeholder="Full Name" required>
                        <div class="field-error" id="cardName-error"></div>
                    </div>
                    
                    <div class="form-group">
                        <label for="card-element">Card Details</label>
                        <div id="card-element" class="form-control">
                            <!-- Stripe Elements will be inserted here -->
                        </div>
                        <div id="card-errors" role="alert"></div>
                    </div>
                </div>
                
                <!-- PayPal Button Container -->
                <div class="payment-form-container" id="paypal-button-container" style="display: none;"></div>
                
                <!-- Apple Pay Button Container -->
                <div class="payment-form-container" id="apple-pay-button" style="display: none;"></div>
                
                <!-- Klarna Payment Container -->
                <div class="payment-form-container" id="klarna-payment-form" style="display: none;">
                    <p>You will be redirected to Klarna to complete your payment.</p>
                </div>
            </div>

            <!-- Billing Address -->
            <div class="checkout-section">
                <h2 class="section-title">Billing Address</h2>
                
                <div class="form-group">
                    <label>
                        <input type="checkbox" id="sameAsShipping" checked>
                        Same as shipping address
                    </label>
                </div>
                
                <div id="billingAddress" style="display: none;">
                    <div class="form-row">
                        <div class="form-group">
                            <label for="billingFirstName">First Name</label>
                            <input type="text" id="billingFirstName" class="form-control" placeholder="First Name">
                        </div>
                        <div class="form-group">
                            <label for="billingLastName">Last Name</label>
                            <input type="text" id="billingLastName" class="form-control" placeholder="Last Name">
                        </div>
                    </div>
                    
                    <div class="form-group">
                        <label for="billingAddress">Address</label>
                        <input type="text" id="billingAddress" class="form-control" placeholder="Street Address">
                    </div>
                    
                    <div class="form-row">
                        <div class="form-group">
                            <label for="billingCity">City</label>
                            <input type="text" id="billingCity" class="form-control" placeholder="City">
                        </div>
                        <div class="form-group">
                            <label for="billingZipCode">ZIP/Postal Code</label>
                            <input type="text" id="billingZipCode" class="form-control" placeholder="ZIP Code">
                        </div>
                    </div>
                    
                    <div class="form-group">
                        <label for="billingCountry">Country</label>
                        <select id="billingCountry" class="form-control">
                            <option value="">Select Country</option>
                            <option value="us">United States</option>
                            <option value="uk">United Kingdom</option>
                            <option value="fr">France</option>
                            <option value="de">Germany</option>
                            <option value="ch">Switzerland</option>
                        </select>
                    </div>
                </div>
            </div>
        </div>

        <!-- Order Summary -->
        <div class="order-summary">
            <h2 class="section-title">Order Summary</h2>
            
            <div class="order-items">
                <!-- Order items will be populated by JavaScript -->
            </div>
            
            <div class="promo-code">
                <input type="text" class="form-control promo-input" placeholder="Promo Code" id="promoCode">
                <button class="promo-btn" id="applyPromo">Apply</button>
            </div>
            <div id="promo-message"></div>
            
            <div class="order-totals">
                <div class="total-row">
                    <span>Subtotal</span>
                    <span id="subtotal">$0.00</span>
                </div>
                <div class="total-row">
                    <span>Shipping</span>
                    <span id="shipping">$0.00</span>
                </div>
                <div class="total-row">
                    <span>Tax</span>
                    <span id="tax">$0.00</span>
                </div>
                <div class="total-row total-final">
                    <span>Total</span>
                    <span id="total">$0.00</span>
                </div>
            </div>
            
            <button class="checkout-btn" id="placeOrder">
                <i class="fas fa-lock"></i> Place Order
            </button>
            
            <div class="security-badges">
                <div class="security-badge">
                    <i class="fas fa-lock"></i> Secure Checkout
                </div>
                <div class="security-badge">
                    <i class="fas fa-shield-alt"></i> SSL Encrypted
                </div>
            </div>
        </div>
    </div>

    <!-- Floating Bubbles -->
    <div class="floating-bubbles">
        <div class="bubble-btn" onclick="window.location.href='index.html'">
            <i class="fas fa-home"></i>
            <span>Home</span>
        </div>
        <div class="bubble-btn" onclick="window.location.href='shop.html'">
            <i class="fas fa-shopping-bag"></i>
            <span>Shop</span>
        </div>
        <div class="bubble-btn" onclick="window.location.href='customerdashboard.html'">
            <i class="fas fa-user"></i>
            <span>Account</span>
        </div>
    </div>

    <!-- Receipt Modal -->
    <div class="receipt-modal" id="receiptModal">
        <div class="receipt-content">
            <div class="receipt-close">
                <i class="fas fa-times"></i>
            </div>
            
            <div class="receipt-header">
                <h2>Order Confirmation</h2>
                <p>Thank you for your purchase!</p>
                <p id="orderNumber">Order #OL-123456</p>
            </div>
            
            <div class="receipt-details">
                <h3>Order Details</h3>
                <div id="receipt-items">
                    <!-- Receipt items will be populated by JavaScript -->
                </div>
                <div class="receipt-row">
                    <span>Subtotal</span>
                    <span id="receipt-subtotal">$0.00</span>
                </div>
                <div class="receipt-row">
                    <span>Shipping</span>
                    <span id="receipt-shipping">$0.00</span>
                </div>
                <div class="receipt-row">
                    <span>Tax</span>
                    <span id="receipt-tax">$0.00</span>
                </div>
                <div class="receipt-row receipt-total">
                    <span>Total</span>
                    <span id="receipt-total">$0.00</span>
                </div>
            </div>
            
            <div class="receipt-details">
                <h3>Shipping Information</h3>
                <div id="receipt-shipping-info">
                    <!-- Shipping info will be populated by JavaScript -->
                </div>
            </div>
            
            <div class="receipt-details">
                <h3>Estimated Delivery</h3>
                <p id="receipt-delivery">5-7 business days</p>
            </div>
            
            <div class="receipt-actions">
                <button class="receipt-btn receipt-print">
                    <i class="fas fa-print"></i> Print Receipt
                </button>
                <button class="receipt-btn receipt-close-btn">
                    <i class="fas fa-times"></i> Close
                </button>
            </div>
        </div>
    </div>

    <!-- Notification System -->
    <div class="notification" id="notification"></div>

    <!-- Loading Overlay -->
    <div class="loading-overlay" id="loadingOverlay">
        <div class="loading-spinner"></div>
    </div>

    <!-- Stripe.js -->
    <script src="https://js.stripe.com/v3/"></script>
    <!-- PayPal SDK -->
    <script src="https://www.paypal.com/sdk/js?client-id=YOUR_PAYPAL_CLIENT_ID&currency=USD"></script>
    
   <script>
    // ==================== ENHANCED CONFIGURATION ====================
    const CONFIG = {
        STRIPE_PUBLISHABLE_KEY: 'pk_test_51SAVVd3tLr6waZvCb40vB1OfO3ZOX8EU1htFN8HNdu3kURHsNoP6K5rkTx7vUMu9TNbXONzrc2bRjk3NNS5Y92NQ00uSJr71I0',
        PAYPAL_CLIENT_ID: 'YOUR_PAYPAL_CLIENT_ID',
        API_BASE_URL: 'https://olyshairi-e-commerce-hairspo-online.onrender.com/api',
<<<<<<< HEAD
        CURRENCY: 'USD',
=======
        CURRENCY: 'EUR',
>>>>>>> 3ea39239
        TAX_RATE: 0.08 // 8%
    };

    // ==================== ENHANCED GLOBAL VARIABLES ====================
    let stripe = null;
    let elements = null;
    let cardElement = null;
    let selectedPaymentMethod = 'credit-card';
    let currentOrderData = null;
    let appliedPromoCode = null;

    // ==================== UI INITIALIZATION ====================
    function initializeUI() {
        console.log('🔄 Initializing UI components...');
        
        // Dark/Light Mode Toggle
        const modeToggle = document.querySelector('.mode-toggle');
        const body = document.body;
        
        modeToggle.addEventListener('click', () => {
            body.classList.toggle('dark-mode');
            // Save preference to localStorage
            if (body.classList.contains('dark-mode')) {
                localStorage.setItem('theme', 'dark');
            } else {
                localStorage.setItem('theme', 'light');
            }
        });
        
        // Check for saved theme preference
        if (localStorage.getItem('theme') === 'dark') {
            body.classList.add('dark-mode');
        }
        
        // Billing Address Toggle
        const sameAsShipping = document.getElementById('sameAsShipping');
        const billingAddress = document.getElementById('billingAddress');
        
        sameAsShipping.addEventListener('change', () => {
            if (sameAsShipping.checked) {
                billingAddress.style.display = 'none';
            } else {
                billingAddress.style.display = 'block';
            }
        });
        
        // Setup event listeners
        setupEventListeners();
        
        console.log('✅ UI components initialized');
    }

    // ==================== ENHANCED EVENT LISTENERS ====================
    function setupEventListeners() {
        console.log('🔄 Setting up event listeners...');
        
        // Place Order Button
        const placeOrderBtn = document.getElementById('placeOrder');
        if (placeOrderBtn) {
            placeOrderBtn.addEventListener('click', processPayment);
        }
        
        // Promo Code
        const applyPromoBtn = document.getElementById('applyPromo');
        if (applyPromoBtn) {
            applyPromoBtn.addEventListener('click', applyPromoCode);
        }
        
        const promoCodeInput = document.getElementById('promoCode');
        if (promoCodeInput) {
            promoCodeInput.addEventListener('keypress', (e) => {
                if (e.key === 'Enter') applyPromoCode();
            });
        }
        
        // Shipping Method Changes
        document.querySelectorAll('input[name="shipping"]').forEach(radio => {
            radio.addEventListener('change', updateShippingCost);
        });
        
        // Real-time Form Validation
        const formFields = ['email', 'firstName', 'lastName', 'address', 'city', 'zipCode', 'country', 'phone'];
        formFields.forEach(field => {
            const element = document.getElementById(field);
            if (element) {
                element.addEventListener('blur', () => validateField(field));
                element.addEventListener('input', () => {
                    element.classList.remove('error');
                    const errorElement = document.getElementById(`${field}-error`);
                    if (errorElement) {
                        errorElement.textContent = '';
                    }
                });
            }
        });
        
        // Payment Method Selection
        document.querySelectorAll('.payment-method').forEach(method => {
            method.addEventListener('click', function() {
                document.querySelectorAll('.payment-method').forEach(m => m.classList.remove('active'));
                this.classList.add('active');
                selectedPaymentMethod = this.dataset.method;
                togglePaymentForms(selectedPaymentMethod);
            });
        });
        
        // Receipt Modal
        const receiptModal = document.getElementById('receiptModal');
        const receiptClose = document.querySelector('.receipt-close');
        const receiptCloseBtn = document.querySelector('.receipt-close-btn');
        
        if (receiptClose) {
            receiptClose.addEventListener('click', () => {
                receiptModal.classList.remove('active');
            });
        }
        
        if (receiptCloseBtn) {
            receiptCloseBtn.addEventListener('click', () => {
                receiptModal.classList.remove('active');
                // Redirect to customer dashboard
                window.location.href = 'customerdashboard.html';
            });
        }
        
        // Print Receipt
        const printBtn = document.querySelector('.receipt-print');
        if (printBtn) {
            printBtn.addEventListener('click', () => {
                window.print();
            });
        }
        
        console.log('✅ Event listeners setup complete');
    }

    // ==================== ENHANCED INITIALIZATION ====================
    document.addEventListener('DOMContentLoaded', async function() {
        console.log('🚀 Initializing enhanced checkout system...');
        
        try {
            // Initialize UI components
            initializeUI();
            
            // Load cart data with enhanced validation
            await loadOrderReview();
            
            // Initialize payment systems
            await initializePaymentSystems();
            
            // Check system health
            await checkSystemHealth();
            
            console.log('✅ Enhanced checkout system initialized successfully');
        } catch (error) {
            console.error('❌ Checkout initialization failed:', error);
            showNotification('Failed to initialize checkout. Please refresh the page.', 'error');
        }
    });

    // ==================== ENHANCED SYSTEM HEALTH CHECK ====================
    async function checkSystemHealth() {
        try {
            const response = await fetch(`${CONFIG.API_BASE_URL}/health`);
            const health = await response.json();
            
            if (health.status !== 'OK') {
                throw new Error('Server health check failed');
            }
            
            console.log('✅ System health check passed');
            return true;
        } catch (error) {
            console.error('❌ System health check failed:', error);
            showNotification('Payment system is temporarily unavailable', 'warning');
            return false;
        }
    }

    // ==================== ENHANCED ORDER MANAGEMENT ====================
    async function loadOrderReview() {
        const orderItemsContainer = document.querySelector('.order-items');
        const cart = JSON.parse(localStorage.getItem('olysHairCart')) || [];
        
        let subtotal = 0;
        
        if (!orderItemsContainer) {
            console.error('Order items container not found');
            return;
        }
        
        orderItemsContainer.innerHTML = '';
        
        if (cart.length === 0) {
            orderItemsContainer.innerHTML = `
                <div class="empty-cart-message">
                    <i class="fas fa-shopping-cart"></i>
                    <p>Your cart is empty</p>
                    <button onclick="window.location.href='shop.html'" class="btn-primary">
                        Continue Shopping
                    </button>
                </div>
            `;
            updateTotals(0, 0, 0);
            const placeOrderBtn = document.getElementById('placeOrder');
            if (placeOrderBtn) {
                placeOrderBtn.disabled = true;
            }
            return;
        }
        
        // Validate cart items
        const validCartItems = await validateCartItems(cart);
        
        validCartItems.forEach(item => {
            const itemTotal = item.price * item.quantity;
            subtotal += itemTotal;
            
            const orderItem = document.createElement('div');
            orderItem.className = 'order-item';
            orderItem.innerHTML = `
                <div class="order-item-image">
                    <img src="${item.image || 'images/placeholder-product.jpg'}" 
                         alt="${item.name}" 
                         onerror="this.src='images/placeholder-product.jpg'">
                </div>
                <div class="order-item-details">
                    <h4>${item.name}</h4>
                    <p class="item-sku">SKU: ${item.sku || 'N/A'}</p>
                    <div class="order-item-price">$${item.price.toFixed(2)} × ${item.quantity}</div>
                    <div class="item-total">Total: $${itemTotal.toFixed(2)}</div>
                </div>
            `;
            orderItemsContainer.appendChild(orderItem);
        });
        
        // Update totals with default shipping
        const shippingCost = getShippingCost('standard');
        updateTotals(subtotal, shippingCost, CONFIG.TAX_RATE);
        
        // Enable order button
        const placeOrderBtn = document.getElementById('placeOrder');
        if (placeOrderBtn) {
            placeOrderBtn.disabled = false;
        }
    }

    async function validateCartItems(cart) {
        try {
            // Check if products still exist and are in stock
            const response = await fetch(`${CONFIG.API_BASE_URL}/products/validate/batch`, {
                method: 'POST',
                headers: { 'Content-Type': 'application/json' },
                body: JSON.stringify({ items: cart })
            });
            
            if (response.ok) {
                const validation = await response.json();
                return validation.validItems || cart;
            }
        } catch (error) {
            console.error('Cart validation failed:', error);
        }
        
        // Return original cart if validation fails
        return cart;
    }

    function getShippingCost(method) {
        const shippingRates = {
            standard: 9.99,
            express: 19.99,
            overnight: 29.99
        };
        return shippingRates[method] || shippingRates.standard;
    }

    function updateShippingCost() {
        const selectedShipping = document.querySelector('input[name="shipping"]:checked');
        if (!selectedShipping) return;
        
        const shippingCost = getShippingCost(selectedShipping.value);
        const subtotal = currentOrderData?.subtotal || 0;
        updateTotals(subtotal, shippingCost, CONFIG.TAX_RATE);
    }

    function updateTotals(subtotal, shipping, taxRate) {
        const tax = subtotal * taxRate;
        const total = subtotal + shipping + tax;
        
        // Apply promo discount if available
        const discount = appliedPromoCode ? subtotal * 0.1 : 0; // 10% discount for SAVE10
        const finalTotal = total - discount;
        
        // Update DOM elements
        const subtotalElement = document.getElementById('subtotal');
        const shippingElement = document.getElementById('shipping');
        const taxElement = document.getElementById('tax');
        const totalElement = document.getElementById('total');
        
        if (subtotalElement) subtotalElement.textContent = `$${subtotal.toFixed(2)}`;
        if (shippingElement) shippingElement.textContent = `$${shipping.toFixed(2)}`;
        if (taxElement) taxElement.textContent = `$${tax.toFixed(2)}`;
        
        if (totalElement) {
            if (appliedPromoCode) {
                totalElement.innerHTML = `
                    <span style="text-decoration: line-through; color: #999; margin-right: 10px;">
                        $${total.toFixed(2)}
                    </span>
                    $${finalTotal.toFixed(2)}
                `;
            } else {
                totalElement.textContent = `$${finalTotal.toFixed(2)}`;
            }
        }
        
        // Store current order data
        currentOrderData = {
            subtotal,
            shipping,
            tax,
            total: finalTotal,
            discount,
            items: JSON.parse(localStorage.getItem('olysHairCart')) || []
        };
    }

    // ==================== PAYMENT METHODS ====================
    function togglePaymentForms(method) {
        const creditCardForm = document.getElementById('credit-card-form');
        const paypalContainer = document.getElementById('paypal-button-container');
        const applePayButton = document.getElementById('apple-pay-button');
        const klarnaForm = document.getElementById('klarna-payment-form');

        // Hide all
        if (creditCardForm) creditCardForm.style.display = 'none';
        if (paypalContainer) paypalContainer.style.display = 'none';
        if (applePayButton) applePayButton.style.display = 'none';
        if (klarnaForm) klarnaForm.style.display = 'none';

        // Show selected
        switch(method) {
            case 'credit-card':
                if (creditCardForm) creditCardForm.style.display = 'block';
                break;
            case 'paypal':
                if (paypalContainer) paypalContainer.style.display = 'block';
                break;
            case 'apple-pay':
                if (applePayButton) applePayButton.style.display = 'block';
                break;
            case 'klarna':
                if (klarnaForm) klarnaForm.style.display = 'block';
                break;
        }
    }

    // ==================== PROMO CODE ====================
    function applyPromoCode() {
        const promoCode = document.getElementById('promoCode').value.trim();
        const promoMessage = document.getElementById('promo-message');
        
        if (!promoCode) {
            showNotification('Please enter a promo code', 'warning');
            return;
        }
        
        // Simulate promo code validation
        showLoading(true);
        setTimeout(() => {
            showLoading(false);
            if (promoCode.toUpperCase() === 'SAVE10') {
                appliedPromoCode = promoCode;
                const subtotal = currentOrderData.subtotal;
                const shipping = currentOrderData.shipping;
                updateTotals(subtotal, shipping, CONFIG.TAX_RATE);
                
                if (promoMessage) {
                    promoMessage.innerHTML = '<div class="promo-success">Promo code applied successfully! 10% discount applied.</div>';
                }
                showNotification('Promo code applied successfully!', 'success');
            } else {
                appliedPromoCode = null;
                if (promoMessage) {
                    promoMessage.innerHTML = '<div style="color: var(--error);">Invalid promo code</div>';
                }
                showNotification('Invalid promo code', 'error');
            }
        }, 1000);
    }

    // ==================== FORM VALIDATION ====================
    function validateField(fieldId) {
        const field = document.getElementById(fieldId);
        const errorElement = document.getElementById(`${fieldId}-error`);
        
        if (!field || !errorElement) return true;
        
        let isValid = true;
        let errorMessage = '';
        
        switch(fieldId) {
            case 'email':
                if (!field.value) {
                    isValid = false;
                    errorMessage = 'Email is required';
                } else if (!isValidEmail(field.value)) {
                    isValid = false;
                    errorMessage = 'Please enter a valid email address';
                }
                break;
            case 'firstName':
            case 'lastName':
                if (!field.value.trim()) {
                    isValid = false;
                    errorMessage = 'This field is required';
                }
                break;
            case 'phone':
                if (!field.value.trim()) {
                    isValid = false;
                    errorMessage = 'Phone number is required';
                } else if (!isValidPhone(field.value)) {
                    isValid = false;
                    errorMessage = 'Please enter a valid phone number';
                }
                break;
            default:
                if (!field.value.trim()) {
                    isValid = false;
                    errorMessage = 'This field is required';
                }
        }
        
        if (isValid) {
            field.classList.remove('error');
            errorElement.textContent = '';
        } else {
            field.classList.add('error');
            errorElement.textContent = errorMessage;
        }
        
        return isValid;
    }

    function validateCheckoutForm() {
        const requiredFields = [
            'email', 'firstName', 'lastName', 'address', 'city', 'zipCode', 'country', 'phone'
        ];
        
        let isValid = true;
        
        requiredFields.forEach(field => {
            if (!validateField(field)) {
                isValid = false;
            }
        });
        
        // Validate card details if credit card is selected
        if (selectedPaymentMethod === 'credit-card') {
            const cardName = document.getElementById('cardName');
            if (!cardName.value.trim()) {
                cardName.classList.add('error');
                const cardNameError = document.getElementById('cardName-error');
                if (cardNameError) {
                    cardNameError.textContent = 'Name on card is required';
                }
                isValid = false;
            }
        }
        
        if (!isValid) {
            showNotification('Please fix the errors in the form before proceeding', 'error');
            // Scroll to first error
            const firstError = document.querySelector('.error');
            if (firstError) {
                firstError.scrollIntoView({ behavior: 'smooth', block: 'center' });
            }
        }
        
        return isValid;
    }

    function getFormData() {
        const shippingMethod = document.querySelector('input[name="shipping"]:checked');
        
        return {
            email: document.getElementById('email').value,
            firstName: document.getElementById('firstName').value,
            lastName: document.getElementById('lastName').value,
            address: document.getElementById('address').value,
            city: document.getElementById('city').value,
            zipCode: document.getElementById('zipCode').value,
            country: document.getElementById('country').value,
            phone: document.getElementById('phone').value,
            cardName: document.getElementById('cardName').value,
            shippingMethod: shippingMethod ? shippingMethod.value : 'standard'
        };
    }

    // ==================== PAYMENT PROCESSING ====================
    async function processPayment() {
        if (!validateCheckoutForm()) {
            return;
        }

        const submitButton = document.getElementById('placeOrder');
        const originalText = submitButton.innerHTML;
        
        submitButton.disabled = true;
        submitButton.innerHTML = '<i class="fas fa-spinner fa-spin"></i> Processing...';
        showLoading(true);

        try {
            const formData = getFormData();
            const orderId = generateOrderId();
            
            // For demo purposes - simulate successful payment
            await simulatePayment(orderId, formData);
            
        } catch (error) {
            console.error('Payment processing error:', error);
            showNotification(error.message || 'Payment failed. Please try again.', 'error');
        } finally {
            submitButton.disabled = false;
            submitButton.innerHTML = originalText;
            showLoading(false);
        }
    }

    // Simulate payment for demo
    async function simulatePayment(orderId, formData) {
        return new Promise((resolve) => {
            setTimeout(() => {
                handlePaymentSuccess({
                    transactionId: 'DEMO_' + Date.now(),
                    method: selectedPaymentMethod,
                    amount: currentOrderData.total,
                    orderId: orderId
                }, formData, orderId);
                resolve();
            }, 2000);
        });
    }

    // ==================== PAYMENT SYSTEM INITIALIZATION ====================
    async function initializePaymentSystems() {
        try {
            // Initialize Stripe
            if (CONFIG.STRIPE_PUBLISHABLE_KEY && CONFIG.STRIPE_PUBLISHABLE_KEY.includes('pk_')) {
                stripe = Stripe(CONFIG.STRIPE_PUBLISHABLE_KEY);
                elements = stripe.elements();
                initializeStripeElements();
            } else {
                console.warn('Stripe publishable key not configured properly');
            }
            
            // Initialize PayPal
            if (CONFIG.PAYPAL_CLIENT_ID && CONFIG.PAYPAL_CLIENT_ID !== 'YOUR_PAYPAL_CLIENT_ID') {
                loadPayPalButton();
            }
            
            // Initialize Apple Pay
            await initializeApplePay();
            
        } catch (error) {
            console.error('Payment system initialization failed:', error);
            showNotification('Some payment methods may not be available', 'warning');
        }
    }

    function initializeStripeElements() {
        // Create card element
        const cardElementContainer = document.getElementById('card-element');
        if (!cardElementContainer) return;
        
        cardElement = elements.create('card', {
            style: {
                base: {
                    fontSize: '16px',
                    color: getComputedStyle(document.documentElement).getPropertyValue('--text-dark'),
                    fontFamily: '"Montserrat", sans-serif',
                    '::placeholder': {
                        color: '#aab7c4'
                    }
                },
                invalid: {
                    color: '#fa755a',
                    iconColor: '#fa755a'
                }
            }
        });

        cardElement.mount('#card-element');
        
        // Handle real-time validation errors
        cardElement.on('change', (event) => {
            const displayError = document.getElementById('card-errors');
            if (displayError) {
                if (event.error) {
                    displayError.textContent = event.error.message;
                } else {
                    displayError.textContent = '';
                }
            }
        });
    }

   function loadPayPalButton() {
    paypal.Buttons({
        createOrder: async () => {
            const res = await fetch(`https://olyshairi-e-commerce-hairspo-online.onrender.com/paypal/create-order`, {
                method: 'POST',
                headers: { 'Content-Type': 'application/json' },
                body: JSON.stringify({
                    amount: currentOrderData.total,
                    items: currentOrderData.items
                })
            });
            const data = await res.json();
            return data.orderId;
        },
        onApprove: async (data) => {
            const res = await fetch(`https://olyshairi-e-commerce-hairspo-online.onrender.com/paypal/capture/${data.orderID}`, {
                method: 'POST'
            });
            const capture = await res.json();
            if (capture.success) {
                handlePaymentSuccess({
                    transactionId: capture.transactionId,
                    method: 'paypal',
                    amount: currentOrderData.total,
                    orderId: data.orderID
                }, getFormData(), data.orderID);
            } else {
                showNotification('Payment capture failed.', 'error');
            }
        },
        onError: (err) => {
            console.error('PayPal error:', err);
            showNotification('PayPal payment failed.', 'error');
        }
    }).render('#paypal-button-container');
}


    async function initializeApplePay() {
        // Apple Pay implementation would go here
        console.log('Apple Pay initialized');
    }

    // ==================== SUCCESS HANDLING ====================
    async function handlePaymentSuccess(paymentResult, formData, orderId) {
        try {
            // Clear cart
            localStorage.removeItem('olysHairCart');
            
            // Update UI
            updateReceiptModal(paymentResult, formData);
            updateCheckoutSteps('completed');
            
            // Show success
            showNotification('Payment successful! Thank you for your order.', 'success');
            
            // Show receipt modal after a brief delay
            setTimeout(() => {
                const receiptModal = document.getElementById('receiptModal');
                if (receiptModal) {
                    receiptModal.classList.add('active');
                }
            }, 1000);
            
        } catch (error) {
            console.error('Post-payment processing error:', error);
        }
    }

    function updateReceiptModal(paymentResult, formData) {
        // Update order number
        const orderNumberElement = document.getElementById('orderNumber');
        if (orderNumberElement) {
            orderNumberElement.textContent = `Order #${paymentResult.orderId}`;
        }
        
        // Update receipt items
        const receiptItems = document.getElementById('receipt-items');
        if (receiptItems) {
            receiptItems.innerHTML = '';
            
            currentOrderData.items.forEach(item => {
                const itemTotal = item.price * item.quantity;
                const itemElement = document.createElement('div');
                itemElement.className = 'receipt-row';
                itemElement.innerHTML = `
                    <span>${item.name} × ${item.quantity}</span>
                    <span>$${itemTotal.toFixed(2)}</span>
                `;
                receiptItems.appendChild(itemElement);
            });
        }
        
        // Update totals
        const receiptSubtotal = document.getElementById('receipt-subtotal');
        const receiptShipping = document.getElementById('receipt-shipping');
        const receiptTax = document.getElementById('receipt-tax');
        const receiptTotal = document.getElementById('receipt-total');
        
        if (receiptSubtotal) receiptSubtotal.textContent = `$${currentOrderData.subtotal.toFixed(2)}`;
        if (receiptShipping) receiptShipping.textContent = `$${currentOrderData.shipping.toFixed(2)}`;
        if (receiptTax) receiptTax.textContent = `$${currentOrderData.tax.toFixed(2)}`;
        if (receiptTotal) receiptTotal.textContent = `$${currentOrderData.total.toFixed(2)}`;
        
        // Update shipping info
        const shippingInfo = document.getElementById('receipt-shipping-info');
        if (shippingInfo) {
            shippingInfo.innerHTML = `
                <p>${formData.firstName} ${formData.lastName}</p>
                <p>${formData.address}</p>
                <p>${formData.city}, ${formData.zipCode}</p>
                <p>${formData.country.toUpperCase()}</p>
                <p>${formData.phone}</p>
            `;
        }
        
        // Update delivery estimate
        const deliveryElement = document.getElementById('receipt-delivery');
        if (deliveryElement) {
            switch(formData.shippingMethod) {
                case 'express':
                    deliveryElement.textContent = '2-3 business days';
                    break;
                case 'overnight':
                    deliveryElement.textContent = '1 business day';
                    break;
                default:
                    deliveryElement.textContent = '5-7 business days';
            }
        }
    }

    function updateCheckoutSteps(status) {
        const steps = document.querySelectorAll('.step');
        steps.forEach(step => {
            step.classList.remove('active', 'completed');
        });
        
        if (status === 'completed') {
            steps.forEach(step => {
                step.classList.add('completed');
            });
            if (steps[2]) {
                steps[2].classList.add('active');
            }
        }
    }

    // ==================== UTILITY FUNCTIONS ====================
    function generateOrderId() {
        const timestamp = Date.now().toString(36);
        const random = Math.random().toString(36).substr(2, 9);
        return `OL-${timestamp}-${random}`.toUpperCase();
    }

    function isValidEmail(email) {
        return /^[^\s@]+@[^\s@]+\.[^\s@]+$/.test(email);
    }

    function isValidPhone(phone) {
        // Basic phone validation - adjust as needed
        return /^[\+]?[1-9][\d]{0,15}$/.test(phone.replace(/[\s\-\(\)]/g, ''));
    }

    function showNotification(message, type = 'info', duration = 5000) {
        const notification = document.getElementById('notification');
        if (!notification) return;
        
        // Add icon based on type
        let icon = 'info-circle';
        switch(type) {
            case 'success': icon = 'check-circle'; break;
            case 'error': icon = 'exclamation-circle'; break;
            case 'warning': icon = 'exclamation-triangle'; break;
        }
        
        notification.innerHTML = `<i class="fas fa-${icon}"></i> ${message}`;
        notification.className = `notification ${type}`;
        notification.classList.add('show');
        
        setTimeout(() => {
            notification.classList.remove('show');
        }, duration);
    }

    function showLoading(show) {
        const loadingOverlay = document.getElementById('loadingOverlay');
        if (loadingOverlay) {
            if (show) {
                loadingOverlay.classList.add('active');
            } else {
                loadingOverlay.classList.remove('active');
            }
        }
    }
</script>
</body>
</html><|MERGE_RESOLUTION|>--- conflicted
+++ resolved
@@ -1220,12 +1220,8 @@
     const CONFIG = {
         STRIPE_PUBLISHABLE_KEY: 'pk_test_51SAVVd3tLr6waZvCb40vB1OfO3ZOX8EU1htFN8HNdu3kURHsNoP6K5rkTx7vUMu9TNbXONzrc2bRjk3NNS5Y92NQ00uSJr71I0',
         PAYPAL_CLIENT_ID: 'YOUR_PAYPAL_CLIENT_ID',
-        API_BASE_URL: 'https://olyshairi-e-commerce-hairspo-online.onrender.com/api',
-<<<<<<< HEAD
-        CURRENCY: 'USD',
-=======
+        API_BASE_URL: 'http://localhost:5001/api',
         CURRENCY: 'EUR',
->>>>>>> 3ea39239
         TAX_RATE: 0.08 // 8%
     };
 
@@ -1838,7 +1834,7 @@
    function loadPayPalButton() {
     paypal.Buttons({
         createOrder: async () => {
-            const res = await fetch(`https://olyshairi-e-commerce-hairspo-online.onrender.com/paypal/create-order`, {
+            const res = await fetch(`http://localhost:5001/paypal/create-order`, {
                 method: 'POST',
                 headers: { 'Content-Type': 'application/json' },
                 body: JSON.stringify({
@@ -1850,7 +1846,7 @@
             return data.orderId;
         },
         onApprove: async (data) => {
-            const res = await fetch(`https://olyshairi-e-commerce-hairspo-online.onrender.com/paypal/capture/${data.orderID}`, {
+            const res = await fetch(`http://localhost:5001/paypal/capture/${data.orderID}`, {
                 method: 'POST'
             });
             const capture = await res.json();

--- conflicted
+++ resolved
@@ -844,7 +844,71 @@
 
     <!-- Best Sellers -->
     <section class="products">
-<<<<<<< HEAD
+      <h2 class="section-title">Best Sellers</h2>
+      <div class="product-grid">
+        <div class="product-card">
+          <div class="product-image">
+            <img
+              src="https://images.unsplash.com/photo-1596944943927-92b4a6d613ba?ixlib=rb-4.0.3&auto=format&fit=crop&w=500&q=80"
+              alt="Brazilian Body Wave"
+            />
+          </div>
+          <div class="product-info">
+            <h3>Brazilian Body Wave</h3>
+
+            <button onclick="window.location.href='sign-in.html'">
+              shop now
+            </button>
+          </div>
+        </div>
+
+        <div class="product-card">
+          <div class="product-image">
+            <img
+              src="https://images.unsplash.com/photo-1522708323590-d24dbb6b0267?ixlib=rb-4.0.3&auto=format&fit=crop&w=500&q=80"
+              alt="Peruvian Straight"
+            />
+          </div>
+          <div class="product-info">
+            <h3>Peruvian Straight</h3>
+
+            <button onclick="window.location.href='sign-in.html'">
+              shop now
+            </button>
+          </div>
+        </div>
+
+        <div class="product-card">
+          <div class="product-image">
+            <img
+              src="https://images.unsplash.com/photo-1559629819-638d9a3c5b90?ixlib=rb-4.0.3&auto=format&fit=crop&w=500&q=80"
+              alt="Malaysian Curly"
+            />
+          </div>
+          <div class="product-info">
+            <h3>Malaysian Curly</h3>
+            <button onclick="window.location.href='sign-in.html'">
+              shop now
+            </button>
+          </div>
+        </div>
+
+        <div class="product-card">
+          <div class="product-image">
+            <img
+              src="https://images.unsplash.com/photo-1596468132315-0de849300ff0?ixlib=rb-4.0.3&auto=format&fit=crop&w=500&q=80"
+              alt="Mongolian Deep Wave"
+            />
+          </div>
+          <div class="product-info">
+            <h3>Mongolian Deep Wave</h3>
+
+            <button onclick="window.location.href='sign-in.html'">
+              shop now
+            </button>
+          </div>
+        </div>
+      </div>
         <h2 class="section-title">Best Sellers</h2>
         <div class="product-grid">
             <div class="product-card">
@@ -889,73 +953,7 @@
                         <button onclick="window.location.href='sign-in.html'">shop now</button>
                 </div>
             </div>
-=======
-      <h2 class="section-title">Best Sellers</h2>
-      <div class="product-grid">
-        <div class="product-card">
-          <div class="product-image">
-            <img
-              src="https://images.unsplash.com/photo-1596944943927-92b4a6d613ba?ixlib=rb-4.0.3&auto=format&fit=crop&w=500&q=80"
-              alt="Brazilian Body Wave"
-            />
-          </div>
-          <div class="product-info">
-            <h3>Brazilian Body Wave</h3>
-
-            <button onclick="window.location.href='sign-in.html'">
-              shop now
-            </button>
-          </div>
-        </div>
-
-        <div class="product-card">
-          <div class="product-image">
-            <img
-              src="https://images.unsplash.com/photo-1522708323590-d24dbb6b0267?ixlib=rb-4.0.3&auto=format&fit=crop&w=500&q=80"
-              alt="Peruvian Straight"
-            />
-          </div>
-          <div class="product-info">
-            <h3>Peruvian Straight</h3>
-
-            <button onclick="window.location.href='sign-in.html'">
-              shop now
-            </button>
-          </div>
-        </div>
-
-        <div class="product-card">
-          <div class="product-image">
-            <img
-              src="https://images.unsplash.com/photo-1559629819-638d9a3c5b90?ixlib=rb-4.0.3&auto=format&fit=crop&w=500&q=80"
-              alt="Malaysian Curly"
-            />
-          </div>
-          <div class="product-info">
-            <h3>Malaysian Curly</h3>
-            <button onclick="window.location.href='sign-in.html'">
-              shop now
-            </button>
-          </div>
-        </div>
-
-        <div class="product-card">
-          <div class="product-image">
-            <img
-              src="https://images.unsplash.com/photo-1596468132315-0de849300ff0?ixlib=rb-4.0.3&auto=format&fit=crop&w=500&q=80"
-              alt="Mongolian Deep Wave"
-            />
-          </div>
-          <div class="product-info">
-            <h3>Mongolian Deep Wave</h3>
-
-            <button onclick="window.location.href='sign-in.html'">
-              shop now
-            </button>
-          </div>
->>>>>>> 82a851bc
-        </div>
-      </div>
+        </div>
     </section>
 
     <!-- Hair Types Showcase -->
